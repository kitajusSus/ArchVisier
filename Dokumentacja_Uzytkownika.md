<<<<<<< HEAD
# Archiwizator – User Guide

## 1. Introduction

Welcome to the user manual for **Archiwizator**. This program helps you quickly and neatly organize scanned documents. The application reads PDF files and automatically names and sorts them based on the information it finds.

## 2. Installation and Launch

### 2.1 Launching the packaged version

The application is distributed as an `Archiwizator.exe` file and requires no installation. Simply copy it to a convenient location and double-click to run.

### 2.2 Building your own package (advanced)

1. Install [Python 3.11+](https://www.python.org/downloads/), [Git](https://git-scm.com/) and [Zig](https://ziglang.org/download/).
2. Clone the repository and set up the environment:
=======
# Archiwizator - User Guide

## 1. Introduction

Welcome to the user manual for the **Archiwizator** application. This program was created to help you quickly and efficiently organize scanned documents. The application “reads” PDF files and then automatically names and sorts them based on the extracted information.

## 2. Installation and Launching

### 2.1 Running the packaged release

The application is distributed as `Archiwizator.exe` and requires no installation. Simply copy it to a convenient location and double-click to run.

### 2.2 Building your own package (advanced)

1. Install [Python 3.11+](https://www.python.org/downloads/), [Git](https://git-scm.com/), and [Zig](https://ziglang.org/download/).
2. Clone the repository and prepare the environment:
>>>>>>> 6e1a1a34
   ```bash
   git clone https://github.com/kitajusSus/archiwizacja-IGG-helper.git
   cd archiwizacja-IGG-helper
   python -m venv venv
   venv\\Scripts\\activate
   pip install -r requirements.txt
   ```
<<<<<<< HEAD
3. (Optional) Install `bitsandbytes` if you plan to use the text assistant mode:
   ```bash
   pip install bitsandbytes
   ```
4. Build the native components and prepare the distribution package:
=======
3. (Optional) install `bitsandbytes` if you plan to use the text assistant mode:
   ```bash
   pip install bitsandbytes
   ```
4. Build native components and create the distribution package:
>>>>>>> 6e1a1a34
   ```bash
   cd 2_Aplikacja_Glowna
   zig cc -O3 -shared fast_similarity.c -o fast_similarity.dll
   cd ..
   python build_exe.py
   ```
<<<<<<< HEAD
   The `dist/Archiwizator` folder will contain `Archiwizator.exe` along with the required resources.

## 3. Main Application Window

After launching the program, the main window is divided into several sections:

1. **Operating mode:** Choose what type of documents you want to organize.
2. **Input data:** Point the program to the folder with files to process and where to save the results.
3. **Actions:** The main button for starting the analysis.
4. **Results:** A table where processed documents appear. You can verify and correct data before saving.
5. **Saving and Exporting:** Buttons to finalize your work.
=======
   The resulting `dist/Archiwizator` directory contains `Archiwizator.exe` along with required resources.

## 3. Main Application Window

After launching, you will see the main program window consisting of several sections:

1.  **Operating mode:** Select the type of documents you want to organize.
2.  **Input data:** Specify where the input PDFs are located and where to save the results.
3.  **Actions:** The main button for starting the analysis.
4.  **Results:** A table displaying processed documents. Here you can verify and edit data before final saving.
5.  **Save and Export:** Buttons for completing your work.
>>>>>>> 6e1a1a34

## 4. Using the Application Step by Step

### Step 1: Choose the operating mode

<<<<<<< HEAD
At the top, choose the mode that matches your task:
* **Incoming/Outgoing Correspondence:** Use this mode for standard letters, invoices, contracts, etc.
* **Arbitration Court:** Tailored for documents related to a single court case.

### Step 2: Specify input data

* **If you selected “Arbitration Court”:**
  1. An additional **“Case Number”** field will appear. Enter the case number you are working on (e.g., `I C 123/23`). This ensures all documents go into a single folder.
* **For all modes:**
  1. **Folder with PDF scans:** Click “Choose...” and select the folder containing the PDF files to organize.
  2. **Output folder:** Click “Choose...” and select the folder where the program should save the sorted and properly named files.

### Step 3: Scan and analyze

Click the large **“3. Scan files and analyze”** button. The program will start working, and the progress bar will show its current stage. This may take several minutes depending on the number and complexity of the documents.

### Step 4: Verify and edit data

After the analysis finishes, the results appear in the table at the bottom. Each row represents one document.
* **Check the data:** Ensure the program correctly recognized the date, sender, document title, etc.
* **Edit if necessary:** If something is incorrect, **double-click** the field. A small window opens where you can enter the correct value. After saving, the filename updates automatically.
* **Watch for errors:** If an entire row is highlighted in pink, an error occurred while reading the PDF. Such files should be checked manually.

### Step 5: Save the results OR export a spreadsheet

When the data in the table is correct, you have two options:

* **Option A: Save changes and move files**
    * Click this button to physically organize the files. The program copies them to the destination folder, gives them new names and creates subfolders (in court mode).
    * Use this option to finalize archiving.
* **Option B: Export the view to Excel**
    * Click this button to create an `.xlsx` file containing exactly what you see in the table.
    * The program will ask for a location and filename for the Excel file.
    * Use this option if you need a report or list of documents without moving the files themselves.

You can use both options: first export the spreadsheet, then save and move the files.

**Done! Your documents are now organized and the spreadsheet has been generated.**

## 5. Additional Tips and Support

- Make sure the document scans are of good quality; this improves OCR accuracy.
- If you encounter issues, consult the [Troubleshooting](README.md#troubleshooting) section of the README.
- Report bugs or suggestions through the [issue tracker](https://github.com/kitajusSus/archiwizacja-IGG-helper/issues).

**Thank you for using Archiwizator!**

Developers who want to extend the application can find additional guidance in [README.md](README.md) and [CONTRIBUTING.md](CONTRIBUTING.md).
=======
At the top, select one of three options depending on your task:
*   **Incoming/Outgoing Correspondence:** For standard letters, invoices, contracts, etc.
*   **Arbitration Court:** Tailored for working with documents related to a single court case.

### Step 2: Provide input data

*   **If you chose the “Arbitration Court” mode:**
    1.  An additional field **“Case Number”** will appear. Enter the case number you are working on (e.g., `I C 123/23`). This ensures all documents go into one folder.
*   **For all modes:**
    1.  **Folder with PDF scans:** Click “Select...” and point to the folder containing the PDFs to organize.
    2.  **Output folder:** Click “Select...” and choose the folder where the program should save sorted and correctly named files.

### Step 3: Scan and analyze

Click the large **“3. Scan files and analyze”** button. The program will start working, and a progress bar will show the current stage. This may take a few minutes depending on the number and complexity of documents.

### Step 4: Verify and edit data

After analysis, the results appear in the bottom table, with each row representing one document.
*   **Check data accuracy:** Ensure the program correctly recognized the date, sender, document title, etc.
*   **Edit if needed:** If any information is incorrect, **double-click it**. A small window will open where you can enter the correct value. After saving, the file name updates automatically.
*   **Watch for errors:** If an entire row is highlighted in pink, an error occurred while reading the PDF. Such files should be checked manually.

### Step 5: Save results OR export a list

Once the table data is correct, you have two options:

*   **Option A: Save changes and move files**
    *   Click this button to physically organize the files. The program copies them to the destination folder, assigns new names, and creates subfolders (in court mode).
    *   Use this option to finalize archiving.

*   **Option B: Export view to Excel**
    *   Click this button to create an `.xlsx` file containing exactly what you see in the table.
    *   The program will ask where to save the Excel file and under what name.
    *   Use this option if you need a report or document list without moving the files themselves.

You can use both options—export the list first, then save and move the files.

**Done! Your documents are now organized, and the report has been generated.**

## 5. Additional Tips and Support

- Ensure your document scans are of good quality—this improves OCR accuracy.
- If you encounter issues, consult the troubleshooting section in `README.md`.
- Report bugs or suggestions via the [issues system](https://github.com/kitajusSus/archiwizacja-IGG-helper/issues).

**Thank you for using Archiwizator!**

Developers interested in extending the application can find a separate guide in [README.md](README.md) and [CONTRIBUTING.md](CONTRIBUTING.md).
>>>>>>> 6e1a1a34
<|MERGE_RESOLUTION|>--- conflicted
+++ resolved
@@ -1,4 +1,4 @@
-<<<<<<< HEAD
+
 # Archiwizator – User Guide
 
 ## 1. Introduction
@@ -15,24 +15,7 @@
 
 1. Install [Python 3.11+](https://www.python.org/downloads/), [Git](https://git-scm.com/) and [Zig](https://ziglang.org/download/).
 2. Clone the repository and set up the environment:
-=======
-# Archiwizator - User Guide
 
-## 1. Introduction
-
-Welcome to the user manual for the **Archiwizator** application. This program was created to help you quickly and efficiently organize scanned documents. The application “reads” PDF files and then automatically names and sorts them based on the extracted information.
-
-## 2. Installation and Launching
-
-### 2.1 Running the packaged release
-
-The application is distributed as `Archiwizator.exe` and requires no installation. Simply copy it to a convenient location and double-click to run.
-
-### 2.2 Building your own package (advanced)
-
-1. Install [Python 3.11+](https://www.python.org/downloads/), [Git](https://git-scm.com/), and [Zig](https://ziglang.org/download/).
-2. Clone the repository and prepare the environment:
->>>>>>> 6e1a1a34
    ```bash
    git clone https://github.com/kitajusSus/archiwizacja-IGG-helper.git
    cd archiwizacja-IGG-helper
@@ -40,26 +23,20 @@
    venv\\Scripts\\activate
    pip install -r requirements.txt
    ```
-<<<<<<< HEAD
+
 3. (Optional) Install `bitsandbytes` if you plan to use the text assistant mode:
    ```bash
    pip install bitsandbytes
    ```
 4. Build the native components and prepare the distribution package:
-=======
-3. (Optional) install `bitsandbytes` if you plan to use the text assistant mode:
-   ```bash
-   pip install bitsandbytes
-   ```
-4. Build native components and create the distribution package:
->>>>>>> 6e1a1a34
+
    ```bash
    cd 2_Aplikacja_Glowna
    zig cc -O3 -shared fast_similarity.c -o fast_similarity.dll
    cd ..
    python build_exe.py
    ```
-<<<<<<< HEAD
+
    The `dist/Archiwizator` folder will contain `Archiwizator.exe` along with the required resources.
 
 ## 3. Main Application Window
@@ -71,7 +48,7 @@
 3. **Actions:** The main button for starting the analysis.
 4. **Results:** A table where processed documents appear. You can verify and correct data before saving.
 5. **Saving and Exporting:** Buttons to finalize your work.
-=======
+
    The resulting `dist/Archiwizator` directory contains `Archiwizator.exe` along with required resources.
 
 ## 3. Main Application Window
@@ -83,13 +60,13 @@
 3.  **Actions:** The main button for starting the analysis.
 4.  **Results:** A table displaying processed documents. Here you can verify and edit data before final saving.
 5.  **Save and Export:** Buttons for completing your work.
->>>>>>> 6e1a1a34
+
 
 ## 4. Using the Application Step by Step
 
 ### Step 1: Choose the operating mode
 
-<<<<<<< HEAD
+
 At the top, choose the mode that matches your task:
 * **Incoming/Outgoing Correspondence:** Use this mode for standard letters, invoices, contracts, etc.
 * **Arbitration Court:** Tailored for documents related to a single court case.
@@ -138,54 +115,4 @@
 **Thank you for using Archiwizator!**
 
 Developers who want to extend the application can find additional guidance in [README.md](README.md) and [CONTRIBUTING.md](CONTRIBUTING.md).
-=======
-At the top, select one of three options depending on your task:
-*   **Incoming/Outgoing Correspondence:** For standard letters, invoices, contracts, etc.
-*   **Arbitration Court:** Tailored for working with documents related to a single court case.
 
-### Step 2: Provide input data
-
-*   **If you chose the “Arbitration Court” mode:**
-    1.  An additional field **“Case Number”** will appear. Enter the case number you are working on (e.g., `I C 123/23`). This ensures all documents go into one folder.
-*   **For all modes:**
-    1.  **Folder with PDF scans:** Click “Select...” and point to the folder containing the PDFs to organize.
-    2.  **Output folder:** Click “Select...” and choose the folder where the program should save sorted and correctly named files.
-
-### Step 3: Scan and analyze
-
-Click the large **“3. Scan files and analyze”** button. The program will start working, and a progress bar will show the current stage. This may take a few minutes depending on the number and complexity of documents.
-
-### Step 4: Verify and edit data
-
-After analysis, the results appear in the bottom table, with each row representing one document.
-*   **Check data accuracy:** Ensure the program correctly recognized the date, sender, document title, etc.
-*   **Edit if needed:** If any information is incorrect, **double-click it**. A small window will open where you can enter the correct value. After saving, the file name updates automatically.
-*   **Watch for errors:** If an entire row is highlighted in pink, an error occurred while reading the PDF. Such files should be checked manually.
-
-### Step 5: Save results OR export a list
-
-Once the table data is correct, you have two options:
-
-*   **Option A: Save changes and move files**
-    *   Click this button to physically organize the files. The program copies them to the destination folder, assigns new names, and creates subfolders (in court mode).
-    *   Use this option to finalize archiving.
-
-*   **Option B: Export view to Excel**
-    *   Click this button to create an `.xlsx` file containing exactly what you see in the table.
-    *   The program will ask where to save the Excel file and under what name.
-    *   Use this option if you need a report or document list without moving the files themselves.
-
-You can use both options—export the list first, then save and move the files.
-
-**Done! Your documents are now organized, and the report has been generated.**
-
-## 5. Additional Tips and Support
-
-- Ensure your document scans are of good quality—this improves OCR accuracy.
-- If you encounter issues, consult the troubleshooting section in `README.md`.
-- Report bugs or suggestions via the [issues system](https://github.com/kitajusSus/archiwizacja-IGG-helper/issues).
-
-**Thank you for using Archiwizator!**
-
-Developers interested in extending the application can find a separate guide in [README.md](README.md) and [CONTRIBUTING.md](CONTRIBUTING.md).
->>>>>>> 6e1a1a34
